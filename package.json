{
  "name": "gcode-preview",
<<<<<<< HEAD
  "version": "2.1.0-alpha.4",
  "description": "Render a 3d print model from a gcode file",
=======
  "version": "2.0.5",
  "description": "Preview a 3d print from a gcode file",
>>>>>>> e52b4a2d
  "author": "remcoder@gmail.com",
  "license": "MIT",
  "repository": {
    "type": "git",
    "url": "git@github.com:remcoder/gcode-preview.git"
  },
  "homepage": "https://gcode-preview.web.app/",
  "browser": "dist/gcode-preview.js",
  "module": "dist/gcode-preview.es.js",
  "files": [
    "dist"
  ],
  "types": "dist/gcode-preview.d.ts",
  "devDependencies": {
    "@types/jest": "^24.9.0",
    "copyfiles": "^2.2.0",
    "del-cli": "^3.0.0",
    "jest": "^25.1.0",
    "live-server": "^1.2.1",
    "rollup": "^1.29.1",
    "rollup-plugin-node-resolve": "^5.2.0",
    "rollup-plugin-terser": "^5.2.0",
    "rollup-plugin-typescript2": "^0.25.3",
    "ts-jest": "^25.0.0",
    "typescript": "^3.7.5",
    "watch": "^1.0.2"
  },
  "scripts": {
    "prebuild": "del-cli dist/**/*",
    "build": "rollup -c && copyfiles dist/gcode-preview.js demo",
    "watch": "watch 'yarn run build' src",
    "predemo": "yarn run build",
    "demo": "live-server demo --watch=.",
    "test": "jest",
    "test:watch": "jest --watch",
    "deploy": "firebase deploy --only hosting"
  },
  "dependencies": {
    "three": "^0.112.1",
    "three-orbitcontrols": "^2.110.3"
  }
}<|MERGE_RESOLUTION|>--- conflicted
+++ resolved
@@ -1,12 +1,7 @@
 {
   "name": "gcode-preview",
-<<<<<<< HEAD
   "version": "2.1.0-alpha.4",
-  "description": "Render a 3d print model from a gcode file",
-=======
-  "version": "2.0.5",
   "description": "Preview a 3d print from a gcode file",
->>>>>>> e52b4a2d
   "author": "remcoder@gmail.com",
   "license": "MIT",
   "repository": {
@@ -30,21 +25,22 @@
     "rollup-plugin-node-resolve": "^5.2.0",
     "rollup-plugin-terser": "^5.2.0",
     "rollup-plugin-typescript2": "^0.25.3",
-    "ts-jest": "^25.0.0",
+    "ts-jest": "^25.5.0",
     "typescript": "^3.7.5",
     "watch": "^1.0.2"
   },
   "scripts": {
     "prebuild": "del-cli dist/**/*",
     "build": "rollup -c && copyfiles dist/gcode-preview.js demo",
-    "watch": "watch 'yarn run build' src",
-    "predemo": "yarn run build",
+    "watch": "watch 'npm run build' src",
+    "predemo": "npm run build",
     "demo": "live-server demo --watch=.",
     "test": "jest",
     "test:watch": "jest --watch",
     "deploy": "firebase deploy --only hosting"
   },
   "dependencies": {
+    "serialize-javascript": "^2.1.1",
     "three": "^0.112.1",
     "three-orbitcontrols": "^2.110.3"
   }
