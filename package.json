{
  "name": "gcode-preview",
<<<<<<< HEAD
  "version": "3.0-alpha.1",
=======
  "version": "3.0.0-alpha.0",
>>>>>>> a560fd11
  "description": "Preview a 3d print from a gcode file",
  "author": "remcoder@gmail.com",
  "license": "MIT",
  "repository": {
    "type": "git",
    "url": "git@github.com:remcoder/gcode-preview.git"
  },
  "homepage": "https://gcode-preview.web.app/",
  "main": "dist/gcode-preview.es.js",
  "files": [
    "dist"
  ],
  "types": "dist/gcode-preview.d.ts",
  "devDependencies": {
    "@rollup/plugin-node-resolve": "15",
    "@types/node": "^18.19.33",
    "@types/three": "^0.169.0",
    "@typescript-eslint/eslint-plugin": "^7.0.1",
    "@typescript-eslint/parser": "^7.0.1",
    "concurrently": "^9.0.1",
    "copyfiles": "^2.4.1",
    "eslint": "^8.56.0",
    "happy-dom": "^15.10.2",
    "live-server": "1.2.1",
    "prettier": "^3.0.3",
    "rollup": "^4.24.0",
    "rollup-plugin-dts": "^6.1.1",
    "rollup-plugin-esbuild": "^6.1.1",
    "rollup-plugin-typescript2": "^0.34.0",
    "typedoc": "^0.26.3",
    "vitest": "^1.5.1"
  },
  "scripts": {
    "dev": "concurrently -n BUILD,SERVER -c bold.white.bgGreen,bold.white.bgBlue 'npm run dev:watch' 'npm run live-server'",
    "dev:build": "export NODE_ENV=development; rollup -c",
    "dev:watch": "export NODE_ENV=development; rollup -c -w",
    "build": "rollup -c",
    "build:watch": "rollup -c -w",
    "demo": "npm run build && npm run live-server",
    "live-server": "live-server demo --watch=.,js,../dist --mount=/lib:node_modules --mount=/dist:dist",
    "typeCheck": "tsc --noEmit",
    "lint": "prettier --check . && eslint -c .eslintrc.js .",
    "lint:fix": "eslint -c .eslintrc.js . --fix",
    "prettier:fix": "prettier --plugin-search-dir . --write .",
    "test": "vitest",
    "test:watch": "vitest --watch",
    "preversion": "npm run typeCheck && npm run test && npm run lint",
    "version:patch": "npm version patch",
    "version:minor": "npm version minor",
    "predeploy": "npm run build && npm run copy-deps && npm run copy-dist",
    "copy-deps": "copyfiles -f node_modules/three/build/three.module.js demo/lib/three/build && copyfiles -f node_modules/lil-gui/dist/lil-gui.esm.min.js demo/lib/lil-gui/dist",
    "copy-dist": "copyfiles -f dist/gcode-preview.es.js demo/dist",
    "deploy:preview": "live-server demo",
    "typedoc": "typedoc",
    "typedoc:watch": "typedoc --watch"
  },
  "dependencies": {
    "lil-gui": "^0.19.2",
    "three": "0.171.0"
  }
}<|MERGE_RESOLUTION|>--- conflicted
+++ resolved
@@ -1,10 +1,6 @@
 {
   "name": "gcode-preview",
-<<<<<<< HEAD
-  "version": "3.0-alpha.1",
-=======
-  "version": "3.0.0-alpha.0",
->>>>>>> a560fd11
+  "version": "3.0.0-alpha.1",
   "description": "Preview a 3d print from a gcode file",
   "author": "remcoder@gmail.com",
   "license": "MIT",
