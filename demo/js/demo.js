--- conflicted
+++ resolved
@@ -88,36 +88,23 @@
       z: ''
     }
   },
-<<<<<<< HEAD
   'cnc (cutting color)': {
     file: 'gcodes/xuzhen1994.gcode',
-=======
-  cnc2: {
-    file: 'gcodes/cnc.gcode',
->>>>>>> 3cdac698
     lineWidth: 1,
     singleLayerMode: false,
     renderExtrusion: false,
     renderTubes: false,
     extrusionColors: [],
     travel: true,
-<<<<<<< HEAD
     travelColor: '#00FF00',
-=======
-    travelColor: (fromState, toState) => (toState.z > 0 ? '#00FF00' : '#FF0000'),
->>>>>>> 3cdac698
+    travelColorFun: (fromState, toState) => (toState.z > 0 ? '#00FF00' : '#FF0000'),
     highlightTopLayer: false,
     topLayerColor: undefined,
     lastSegmentColor: undefined,
     drawBuildVolume: true,
     buildVolume: {
-<<<<<<< HEAD
-      x: 20,
-      y: 20,
-=======
       x: 400,
       y: 400,
->>>>>>> 3cdac698
       z: ''
     }
   },
