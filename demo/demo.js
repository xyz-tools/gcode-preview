let gcodePreview;

const slider = document.getElementById('layers');
const toggleExtrusion = document.getElementById('extrusion');
const toggleTravel = document.getElementById('travel');
const toggleHighlight = document.getElementById('highlight');
const layerCount = document.getElementById('layer-count');
const fileName = document.getElementById('file-name');
const fileSize = document.getElementById('file-size');
const snapshot = document.getElementById('snapshot');

function initDemo() {
  const preview = (window.preview = new GCodePreview.WebGLPreview({
    canvas: document.querySelector('.gcode-previewer'),
    // targetId : 'renderer',
    topLayerColor: new THREE.Color(`hsl(180, 50%, 50%)`).getHex(),
    lastSegmentColor: new THREE.Color(`hsl(270, 50%, 50%)`).getHex()
  }));

  slider.addEventListener('input', function(evt) {
    preview.limit = +slider.value;
    preview.render();
  });

  toggleExtrusion.addEventListener('click', function() {
    preview.renderExtrusion = toggleExtrusion.checked;
    preview.render();
  });

  toggleTravel.addEventListener('click', function() {
    preview.renderTravel = toggleTravel.checked;
    preview.render();
  });

  toggleHighlight.addEventListener('click', function() {
    if (toggleHighlight.checked) {
      preview.topLayerColor = new THREE.Color(`hsl(180, 50%, 50%)`).getHex();
      preview.lastSegmentColor = new THREE.Color(`hsl(270, 50%, 50%)`).getHex();
    } else {
      preview.topLayerColor = null;
      preview.lastSegmentColor = null;
    }
    preview.render();
  });

  window.addEventListener('resize', function() {
    preview.resize();
  });

  preview.canvas.addEventListener('dragover', function(evt) {
<<<<<<< HEAD
    evt.stopPropagation();
    evt.preventDefault();
    evt.dataTransfer.dropEffect = 'copy';
  });

  preview.canvas.addEventListener('drop', function(evt) {
    evt.stopPropagation();
    evt.preventDefault();
    const files = evt.dataTransfer.files;
    const file = files[0];
    loadGCode(file);
=======
      evt.stopPropagation();
      evt.preventDefault();
      evt.dataTransfer.dropEffect = 'copy';
      document.body.className = "dragging";
  });

  preview.canvas.addEventListener('dragleave', function(evt) {
      evt.stopPropagation();
      evt.preventDefault();
      document.body.className = "";
  });

  preview.canvas.addEventListener('drop', function(evt) {
      evt.stopPropagation();
      evt.preventDefault();
      document.body.className = "";
      const files = evt.dataTransfer.files;
      const file = files[0];
      loadGCode(file);
>>>>>>> e52b4a2d
  });

  snapshot.addEventListener('click', function(evt) {
    evt.stopPropagation();
    evt.preventDefault();

    Canvas2Image.saveAsJPEG(gcodePreview.canvas,innerWidth, innerHeight, fileName.innerText.replace('.gcode','.jpg'));
  });

  gcodePreview = preview;

  updateUI();

  return preview;
}

function updateUI() {
  slider.setAttribute('max', gcodePreview.layers.length - 1);
  slider.value = gcodePreview.layers.length - 1;
  layerCount.innerText =
    gcodePreview.layers && gcodePreview.layers.length + ' layers';

  // console.log(gcodePreview.layers);

  if (gcodePreview.renderExtrusion)
    toggleExtrusion.setAttribute('checked', 'checked');
  else toggleExtrusion.removeAttribute('checked');

  if (gcodePreview.renderTravel)
    toggleTravel.setAttribute('checked', 'checked');
  else toggleTravel.removeAttribute('checked');

  if (gcodePreview.topLayerColor !== undefined)
    toggleHighlight.setAttribute('checked', 'checked');
  else toggleHighlight.removeAttribute('checked');
}

function loadGCode(file) {
  const reader = new FileReader();
  reader.onload = function() {
    _handleGCode(file.name, reader.result);
  };
  reader.readAsText(file);
  fileName.setAttribute('href', '#');
}

async function loadGCodeFromServer(file) {
  const response = await fetch(file);

  if (response.status !== 200) {
    console.error('ERROR. Status Code: ' + response.status);
    return;
  }

  const gcode = await response.text();
  _handleGCode(file, gcode);
  fileName.setAttribute('href', file);
}

function _handleGCode(filename, gcode) {
  fileName.innerText = filename;
  fileSize.innerText = humanFileSize(gcode.length);

  updateUI();

  startLoadingProgressive(gcode);
}

function startLoadingProgressive(gcode) {
  let c = 0;
  function loadProgressive() {
    const start = c * chunkSize;
    const end = (c + 1) * chunkSize;
    const chunk = lines.slice(start, end);
    gcodePreview.processGCode(chunk);
    updateUI();
    c++;
    if (c < chunks) {
      window.__loadTimer__ = setTimeout(loadProgressive, 25);
    }
  }
  const lines = gcode.split('\n');
  console.log('lines', lines.length);
  const chunkSize = 100;
  console.log('chunk size', chunkSize);
  const chunks = lines.length / chunkSize;
  console.log('chunks', chunks);
  console.log('loading');
  gcodePreview.clear();
  if (window.__loadTimer__) clearTimeout(window.__loadTimer__);
  loadProgressive();
}

function humanFileSize(size) {
  var i = Math.floor(Math.log(size) / Math.log(1024));
  return (
    (size / Math.pow(1024, i)).toFixed(2) * 1 +
    ' ' +
    ['B', 'kB', 'MB', 'GB', 'TB'][i]
  );
}<|MERGE_RESOLUTION|>--- conflicted
+++ resolved
@@ -48,19 +48,6 @@
   });
 
   preview.canvas.addEventListener('dragover', function(evt) {
-<<<<<<< HEAD
-    evt.stopPropagation();
-    evt.preventDefault();
-    evt.dataTransfer.dropEffect = 'copy';
-  });
-
-  preview.canvas.addEventListener('drop', function(evt) {
-    evt.stopPropagation();
-    evt.preventDefault();
-    const files = evt.dataTransfer.files;
-    const file = files[0];
-    loadGCode(file);
-=======
       evt.stopPropagation();
       evt.preventDefault();
       evt.dataTransfer.dropEffect = 'copy';
@@ -80,7 +67,6 @@
       const files = evt.dataTransfer.files;
       const file = files[0];
       loadGCode(file);
->>>>>>> e52b4a2d
   });
 
   snapshot.addEventListener('click', function(evt) {
@@ -159,12 +145,12 @@
     updateUI();
     c++;
     if (c < chunks) {
-      window.__loadTimer__ = setTimeout(loadProgressive, 25);
+      window.__loadTimer__ = setTimeout(loadProgressive, 16);
     }
   }
   const lines = gcode.split('\n');
   console.log('lines', lines.length);
-  const chunkSize = 100;
+  const chunkSize = 1000;
   console.log('chunk size', chunkSize);
   const chunks = lines.length / chunkSize;
   console.log('chunks', chunks);
