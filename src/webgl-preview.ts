import { Parser, MoveCommand, Layer } from './gcode-parser';
import { OrbitControls } from 'three/examples/jsm/controls/OrbitControls';
import { LineMaterial } from 'three/examples/jsm/lines/LineMaterial';
import { LineGeometry } from 'three/examples/jsm/lines/LineGeometry';
import { LineSegments2 } from 'three/examples/jsm/lines/LineSegments2';
import { GridHelper } from './gridHelper';
import { LineBox } from './lineBox';
import {
  Scene,
  PerspectiveCamera,
  WebGLRenderer,
  Group,
  Color,
  REVISION,
  Fog,
  AxesHelper,
  Euler,
  BufferGeometry,
  Float32BufferAttribute,
  LineBasicMaterial,
  LineSegments,
  ColorRepresentation
} from 'three';

type RenderLayer = { extrusion: number[]; travel: number[]; z: number };
type Vector3 = { x: number; y: number; z: number; r: number; i: number; j: number };
type Point = Vector3;
type BuildVolume = Vector3;
export type State = { x: number; y: number; z: number; r: number; e: number; i: number; j: number }; // feedrate?

export type GCodePreviewOptions = {
  allowDragNDrop?: boolean;
  buildVolume?: BuildVolume;
  backgroundColor?: ColorRepresentation;
  canvas?: HTMLCanvasElement;
  debug?: boolean;
  endLayer?: number;
  extrusionColor?: ColorRepresentation;
  initialCameraPosition?: number[];
  lastSegmentColor?: ColorRepresentation;
  lineWidth?: number;
  nonTravelMoves?: string[];
  minLayerThreshold?: number;
  startLayer?: number;
  targetId?: string;
  topLayerColor?: ColorRepresentation;
  travelColor?: ColorRepresentation;
};

const target = {
  h: 0,
  s: 0,
  l: 0
};

export class WebGLPreview {
  minLayerThreshold = 0.05;
  parser: Parser;
  targetId: string;
  scene: Scene;
  camera: PerspectiveCamera;
  renderer: WebGLRenderer;
  group: Group;
  container: HTMLElement;
  canvas: HTMLCanvasElement;
  renderExtrusion = true;
  renderTravel = false;
  lineWidth?: number;
  startLayer?: number;
  endLayer?: number;
  singleLayerMode = false;
  buildVolume: BuildVolume;
  initialCameraPosition = [-100, 400, 450];
  debug = false;
  allowDragNDrop = false;
  controls: OrbitControls;
  beyondFirstMove = false;
  inches = false;
  nonTravelmoves: string[] = [];

  private disposables: { dispose(): void }[] = [];
  private _extrusionColor = new Color(0xffff00);
  private _backgroundColor = new Color(0xe0e0e0);
  private _travelColor = new Color(0x990000);
  private _topLayerColor?: Color;
  private _lastSegmentColor?: Color;

  constructor(opts: GCodePreviewOptions) {
    this.minLayerThreshold = opts.minLayerThreshold ?? this.minLayerThreshold;
    this.parser = new Parser(this.minLayerThreshold);
    this.scene = new Scene();
    this.scene.background = this._backgroundColor;
    if (opts.backgroundColor !== undefined) {
      this.backgroundColor = new Color(opts.backgroundColor);
    }
    this.canvas = opts.canvas;
    this.targetId = opts.targetId;
    this.endLayer = opts.endLayer;
    this.startLayer = opts.startLayer;
    this.lineWidth = opts.lineWidth;
    this.buildVolume = opts.buildVolume;
    this.initialCameraPosition = opts.initialCameraPosition ?? this.initialCameraPosition;
    this.debug = opts.debug ?? this.debug;
    this.allowDragNDrop = opts.allowDragNDrop ?? this.allowDragNDrop;
    this.nonTravelmoves = opts.nonTravelMoves ?? this.nonTravelmoves;

    if (opts.extrusionColor != undefined) {
      this.extrusionColor = new Color(opts.extrusionColor);
    }
    if (opts.travelColor != undefined) {
      this.travelColor = new Color(opts.travelColor);
    }
    if (opts.topLayerColor != undefined) {
      this.topLayerColor = new Color(opts.topLayerColor);
    }
    if (opts.lastSegmentColor != undefined) {
      this.lastSegmentColor = new Color(opts.lastSegmentColor);
    }

    console.info('Using THREE r' + REVISION);
    console.debug('opts', opts);

    if (this.targetId) {
      console.warn('`targetId` is deprecated and will removed in the future. Use `canvas` instead.');
    }

    if (!this.canvas && !this.targetId) {
      throw Error('Set either opts.canvas or opts.targetId');
    }

    if (!this.canvas) {
      const container = document.getElementById(this.targetId);
      if (!container) throw new Error('Unable to find element ' + this.targetId);

      this.renderer = new WebGLRenderer({ preserveDrawingBuffer: true });
      this.canvas = this.renderer.domElement;

      container.appendChild(this.canvas);
    } else {
      this.renderer = new WebGLRenderer({
        canvas: this.canvas,
        preserveDrawingBuffer: true
      });
    }

    this.camera = new PerspectiveCamera(25, this.canvas.offsetWidth / this.canvas.offsetHeight, 10, 5000);
    this.camera.position.fromArray(this.initialCameraPosition);
    const fogFar = (this.camera as PerspectiveCamera).far;
    const fogNear = fogFar * 0.8;
    this.scene.fog = new Fog(this._backgroundColor, fogNear, fogFar);

    this.resize();

    this.controls = new OrbitControls(this.camera, this.renderer.domElement);
    this.animate();

    if (this.allowDragNDrop) this._enableDropHandler();
  }

  get extrusionColor(): Color {
    return this._extrusionColor;
  }
  set extrusionColor(value: number | string | Color) {
    this._extrusionColor = new Color(value);
  }

  get backgroundColor(): Color {
    return this._backgroundColor;
  }

  set backgroundColor(value: number | string | Color) {
    this._backgroundColor = new Color(value);
    this.scene.background = this._backgroundColor;
  }

  get travelColor(): Color {
    return this._travelColor;
  }
  set travelColor(value: number | string | Color) {
    this._travelColor = new Color(value);
  }

  get topLayerColor(): ColorRepresentation | undefined {
    return this._topLayerColor;
  }
  set topLayerColor(value: ColorRepresentation | undefined) {
    this._topLayerColor = value !== undefined ? new Color(value) : undefined;
  }

  get lastSegmentColor(): ColorRepresentation | undefined {
    return this._lastSegmentColor;
  }
  set lastSegmentColor(value: ColorRepresentation | undefined) {
    this._lastSegmentColor = value !== undefined ? new Color(value) : undefined;
  }

  get layers(): Layer[] {
    return [this.parser.preamble].concat(this.parser.layers.concat());
  }

  // convert from 1-based to 0-based
  get maxLayerIndex(): number {
    return (this.endLayer ?? this.layers.length) - 1;
  }

  // convert from 1-based to 0-based
  get minLayerIndex(): number {
    return this.singleLayerMode ? this.maxLayerIndex : (this.startLayer ?? 0) - 1;
  }

  animate(): void {
    requestAnimationFrame(() => this.animate());
    this.controls.update();
    this.renderer.render(this.scene, this.camera);
  }

  processGCode(gcode: string | string[]): void {
    this.parser.parseGCode(gcode);
    this.render();
  }

  render(): void {
    while (this.scene.children.length > 0) {
      this.scene.remove(this.scene.children[0]);
    }

    while (this.disposables.length > 0) {
      this.disposables.pop().dispose();
    }

    if (this.debug) {
      // show webgl axes
      const axesHelper = new AxesHelper(Math.max(this.buildVolume.x / 2, this.buildVolume.y / 2) + 20);
      this.scene.add(axesHelper);
    }

    if (this.buildVolume) {
      this.drawBuildVolume();
    }

    this.group = new Group();
    this.group.name = 'gcode';
    const state: State = { x: 0, y: 0, z: 0, r: 0, e: 0, i: 0, j: 0 };

    for (let index = 0; index < this.layers.length; index++) {
      this.renderLayer(index, state);
    }

    this.group.quaternion.setFromEuler(new Euler(-Math.PI / 2, 0, 0));

    if (this.buildVolume) {
      this.group.position.set(-this.buildVolume.x / 2, 0, this.buildVolume.y / 2);
    } else {
      // FIXME: this is just a very crude approximation for centering
      this.group.position.set(-100, 0, 100);
    }

    this.scene.add(this.group);
    this.renderer.render(this.scene, this.camera);
  }

  renderLayer(index: number, state: State): void {
    if (index > this.maxLayerIndex) return;

    const currentLayer: RenderLayer = {
      extrusion: [],
      travel: [],
      z: state.z
    };
    const l = this.layers[index];
    for (const cmd of l.commands) {
      if (cmd.gcode == 'g20') {
        this.setInches();
      } else if (['g0', 'g00', 'g1', 'g01', 'g2', 'g02', 'g3', 'g03'].indexOf(cmd.gcode) > -1) {
        const g = cmd as MoveCommand;
        const next: State = {
          x: g.params.x ?? state.x,
          y: g.params.y ?? state.y,
          z: g.params.z ?? state.z,
          r: g.params.r ?? state.r,
          e: g.params.e ?? state.e,
          i: g.params.i ?? state.i,
          j: g.params.j ?? state.j
        };

        if (index >= this.minLayerIndex) {
          const extrude = g.params.e > 0 || this.nonTravelmoves.indexOf(cmd.gcode) > -1;
<<<<<<< HEAD
          const moving = next.x != state.x || next.y != state.y;
=======
          const moving = next.x != state.x || next.y != state.y || next.z != state.z;
>>>>>>> 58c79388
          if (moving) {
            if ((extrude && this.renderExtrusion) || (!extrude && this.renderTravel)) {
              if (cmd.gcode == 'g2' || cmd.gcode == 'g3' || cmd.gcode == 'g02' || cmd.gcode == 'g03') {
                this.addArcSegment(currentLayer, state, next, extrude, cmd.gcode == 'g2' || cmd.gcode == 'g02');
              } else {
                this.addLineSegment(currentLayer, state, next, extrude);
              }
            }
          }
        }

        // update state
<<<<<<< HEAD
        state.x = next.x;
        state.y = next.y;
        state.z = next.z;
=======
        state.x = next.x ?? state.x;
        state.y = next.y ?? state.y;
        state.z = next.z ?? state.z;

>>>>>>> 58c79388
        // if (next.e) state.e = next.e; // where not really tracking e as distance (yet) but we only check if some commands are extruding (positive e)
        if (!this.beyondFirstMove) this.beyondFirstMove = true;
      }
    }

    this.doRenderExtrusion(currentLayer, index);
  }

  doRenderExtrusion(layer: RenderLayer, index: number): void {
    if (this.renderExtrusion) {
      const brightness = 0.1 + (0.7 * index) / this.layers.length;

      this._extrusionColor.getHSL(target);
      const extrusionColor = new Color().setHSL(target.h, target.s, brightness);

      if (index == this.layers.length - 1) {
        const layerColor = this._topLayerColor ?? extrusionColor;
        const lastSegmentColor = this._lastSegmentColor ?? layerColor;

        const endPoint = layer.extrusion.splice(-3);
        const preendPoint = layer.extrusion.splice(-3);
        this.addLine(layer.extrusion, layerColor.getHex());
        this.addLine([...preendPoint, ...endPoint], lastSegmentColor.getHex());
      } else {
        this.addLine(layer.extrusion, extrusionColor.getHex());
      }
    }

    if (this.renderTravel) {
<<<<<<< HEAD
      const brightness = 0.1 + (0.7 * index) / this.layers.length;

      this._travelColor.getHSL(target);
      const travelColor = new Color().setHSL(target.h, target.s, brightness);
      this.addLine(layer.travel, travelColor.getHex());
=======
      this.addLine(layer.travel, this._travelColor.getHex());
>>>>>>> 58c79388
    }
  }

  setInches(): void {
    if (this.beyondFirstMove) {
      console.warn('Switching units after movement is already made is discouraged and is not supported.');
      return;
    }
    this.inches = true;
  }

  drawBuildVolume(): void {
    this.scene.add(new GridHelper(this.buildVolume.x, 10, this.buildVolume.y, 10));

    const geometryBox = LineBox(this.buildVolume.x, this.buildVolume.z, this.buildVolume.y, 0x888888);

    geometryBox.position.setY(this.buildVolume.z / 2);
    this.scene.add(geometryBox);
  }

  clear(): void {
    this.startLayer = 1;
    this.endLayer = Infinity;
    this.singleLayerMode = false;
    this.parser = new Parser(this.minLayerThreshold);
    this.beyondFirstMove = false;
  }

  resize(): void {
    const [w, h] = [this.canvas.offsetWidth, this.canvas.offsetHeight];
    this.camera.aspect = w / h;
    this.camera.updateProjectionMatrix();
    this.renderer.setPixelRatio(window.devicePixelRatio);
    this.renderer.setSize(w, h, false);
  }

  addLineSegment(layer: RenderLayer, p1: Point, p2: Point, extrude: boolean): void {
    const line = extrude ? layer.extrusion : layer.travel;
    line.push(p1.x, p1.y, p1.z, p2.x, p2.y, p2.z);
  }

  addArcSegment(layer: RenderLayer, p1: Point, p2: Point, extrude: boolean, cw: boolean): void {
    const line = extrude ? layer.extrusion : layer.travel;

    const currX = p1.x,
      currY = p1.y,
      currZ = p1.z,
      x = p2.x,
      y = p2.y,
      z = p2.z;
    let r = p2.r;

    let i = p2.i,
      j = p2.j;

    if (r) {
      // in r mode a minimum radius will be applied if the distance can otherwise not be bridged
      const deltaX = x - currX; // assume abs mode
      const deltaY = y - currY;

      // apply a minimal radius to bridge the distance
      const minR = Math.sqrt(Math.pow(deltaX / 2, 2) + Math.pow(deltaY / 2, 2));
      r = Math.max(r, minR);

      const dSquared = Math.pow(deltaX, 2) + Math.pow(deltaY, 2);
      const hSquared = Math.pow(r, 2) - dSquared / 4;
      // if (dSquared == 0 || hSquared < 0) {
      //   return { position: { x: x, y: z, z: y }, points: [] }; //we'll abort the render and move te position to the new position.
      // }
      let hDivD = Math.sqrt(hSquared / dSquared);

      // Ref RRF DoArcMove for details
      if ((cw && r < 0.0) || (!cw && r > 0.0)) {
        hDivD = -hDivD;
      }
      i = deltaX / 2 + deltaY * hDivD;
      j = deltaY / 2 - deltaX * hDivD;
      // } else {
      //     //the radial point is an offset from the current position
      //     ///Need at least on point
      //     if (i == 0 && j == 0) {
      //         return { position: { x: x, y: y, z: z }, points: [] }; //we'll abort the render and move te position to the new position.
      //     }
    }

    const wholeCircle = currX == x && currY == y;
    const centerX = currX + i;
    const centerY = currY + j;

    const arcRadius = Math.sqrt(i * i + j * j);
    const arcCurrentAngle = Math.atan2(-j, -i);
    const finalTheta = Math.atan2(y - centerY, x - centerX);

    let totalArc;
    if (wholeCircle) {
      totalArc = 2 * Math.PI;
    } else {
      totalArc = cw ? arcCurrentAngle - finalTheta : finalTheta - arcCurrentAngle;
      if (totalArc < 0.0) {
        totalArc += 2 * Math.PI;
      }
    }
    let totalSegments = (arcRadius * totalArc) / 1.8; //arcSegLength + 0.8;
    if (this.inches) {
      totalSegments *= 25;
    }
    if (totalSegments < 1) {
      totalSegments = 1;
    }
    let arcAngleIncrement = totalArc / totalSegments;
    arcAngleIncrement *= cw ? -1 : 1;

    const points = [];

    points.push({ x: currX, y: currY, z: currZ });

    const zDist = currZ - z;
    const zStep = zDist / totalSegments;

    //get points for the arc
    let px = currX;
    let py = currY;
    let pz = currZ;
    //calculate segments
    let currentAngle = arcCurrentAngle;

    for (let moveIdx = 0; moveIdx < totalSegments - 1; moveIdx++) {
      currentAngle += arcAngleIncrement;
      px = centerX + arcRadius * Math.cos(currentAngle);
      py = centerY + arcRadius * Math.sin(currentAngle);
      pz += zStep;
      points.push({ x: px, y: py, z: pz });
    }

    points.push({ x: p2.x, y: p2.y, z: p2.z });

    for (let idx = 0; idx < points.length - 1; idx++) {
      line.push(points[idx].x, points[idx].y, points[idx].z, points[idx + 1].x, points[idx + 1].y, points[idx + 1].z);
    }
  }

  addLine(vertices: number[], color: number): void {
    if (typeof this.lineWidth === 'number' && this.lineWidth > 0) {
      this.addThickLine(vertices, color);
      return;
    }

    const geometry = new BufferGeometry();
    geometry.setAttribute('position', new Float32BufferAttribute(vertices, 3));
    this.disposables.push(geometry);
    const material = new LineBasicMaterial({ color: color });
    this.disposables.push(material);
    const lineSegments = new LineSegments(geometry, material);

    this.group.add(lineSegments);
  }

  addThickLine(vertices: number[], color: number): void {
    if (!vertices.length) return;

    const geometry = new LineGeometry();
    this.disposables.push(geometry);

    const matLine = new LineMaterial({
      color: color,
      linewidth: this.lineWidth / (1000 * window.devicePixelRatio)
    });
    this.disposables.push(matLine);

    geometry.setPositions(vertices);
    const line = new LineSegments2(geometry, matLine);

    this.group.add(line);
  }

  private _enableDropHandler() {
    this.canvas.addEventListener('dragover', (evt) => {
      evt.stopPropagation();
      evt.preventDefault();
      evt.dataTransfer.dropEffect = 'copy';
      this.canvas.classList.add('dragging');
    });

    this.canvas.addEventListener('dragleave', (evt) => {
      evt.stopPropagation();
      evt.preventDefault();
      this.canvas.classList.remove('dragging');
    });

    this.canvas.addEventListener('drop', async (evt) => {
      evt.stopPropagation();
      evt.preventDefault();
      this.canvas.classList.remove('dragging');
      const files = evt.dataTransfer.files;
      const file = files[0];

      this.clear();

      // eslint-disable-next-line @typescript-eslint/no-explicit-any
      await this._readFromStream(file.stream() as unknown as ReadableStream<any>);
      this.render();
    });
  }

  async _readFromStream(stream: ReadableStream): Promise<void> {
    const reader = stream.getReader();
    let result;
    let tail = '';
    let size = 0;
    do {
      result = await reader.read();
      size += result.value?.length ?? 0;
      const str = decode(result.value);
      const idxNewLine = str.lastIndexOf('\n');
      const maxFullLine = str.slice(0, idxNewLine);

      // parse increments but don't render yet
      this.parser.parseGCode(tail + maxFullLine);
      tail = str.slice(idxNewLine);
    } while (!result.done);
    console.debug('read from stream', size);
  }
}

function decode(uint8array: Uint8Array) {
  return new TextDecoder('utf-8').decode(uint8array);
}<|MERGE_RESOLUTION|>--- conflicted
+++ resolved
@@ -285,11 +285,7 @@
 
         if (index >= this.minLayerIndex) {
           const extrude = g.params.e > 0 || this.nonTravelmoves.indexOf(cmd.gcode) > -1;
-<<<<<<< HEAD
-          const moving = next.x != state.x || next.y != state.y;
-=======
           const moving = next.x != state.x || next.y != state.y || next.z != state.z;
->>>>>>> 58c79388
           if (moving) {
             if ((extrude && this.renderExtrusion) || (!extrude && this.renderTravel)) {
               if (cmd.gcode == 'g2' || cmd.gcode == 'g3' || cmd.gcode == 'g02' || cmd.gcode == 'g03') {
@@ -302,16 +298,9 @@
         }
 
         // update state
-<<<<<<< HEAD
         state.x = next.x;
         state.y = next.y;
         state.z = next.z;
-=======
-        state.x = next.x ?? state.x;
-        state.y = next.y ?? state.y;
-        state.z = next.z ?? state.z;
-
->>>>>>> 58c79388
         // if (next.e) state.e = next.e; // where not really tracking e as distance (yet) but we only check if some commands are extruding (positive e)
         if (!this.beyondFirstMove) this.beyondFirstMove = true;
       }
@@ -341,15 +330,7 @@
     }
 
     if (this.renderTravel) {
-<<<<<<< HEAD
-      const brightness = 0.1 + (0.7 * index) / this.layers.length;
-
-      this._travelColor.getHSL(target);
-      const travelColor = new Color().setHSL(target.h, target.s, brightness);
-      this.addLine(layer.travel, travelColor.getHex());
-=======
       this.addLine(layer.travel, this._travelColor.getHex());
->>>>>>> 58c79388
     }
   }
 
