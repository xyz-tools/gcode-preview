--- conflicted
+++ resolved
@@ -137,19 +137,11 @@
   /** Disable color gradient between layers */
   disableGradient = false;
 
-<<<<<<< HEAD
+  /** Job containing parsed G-code data */
   job: Job;
+  /** G-code interpreter */
   interpreter = new Interpreter();
-=======
-  /** Job containing parsed G-code data */
-  job: Job & {
-    state: { x: number; y: number; z: number };
-    paths: { length: number };
-  };
-  /** G-code interpreter */
-  private interpreter = new Interpreter();
   /** G-code parser */
->>>>>>> f9048056
   parser = new Parser();
 
   // rendering
@@ -165,8 +157,6 @@
   private animationFrameId?: number;
   /** Current path index for animated rendering */
   private renderPathIndex?: number;
-<<<<<<< HEAD
-=======
   /** Clipping plane for minimum layer */
   private minPlane = new Plane(new Vector3(0, 1, 0), 0.6);
   /** Clipping plane for maximum layer */
@@ -174,7 +164,6 @@
   /** Active clipping planes */
   private clippingPlanes: Plane[] = [];
   /** Previous start layer before single layer mode */
->>>>>>> f9048056
   private prevStartLayer = 0;
 
   // shader material
@@ -432,30 +421,24 @@
     }
   }
 
-<<<<<<< HEAD
   private updateLineClipping() {
     if (this._startLayer && this._endLayer) {
       const minZ = this.job.layers[this._startLayer - 1]?.z || 0;
       const maxZ = this.job.layers[this._endLayer - 1]?.z || 0;
-      
-      this.scene.traverse(obj => {
+
+      this.scene.traverse((obj) => {
         if (obj instanceof LineSegments2) {
           const material = obj.material as LineMaterial;
-          material.clippingPlanes = [
-            new Plane(new Vector3(0, 1, 0), -minZ),
-            new Plane(new Vector3(0, -1, 0), maxZ)
-          ];
+          material.clippingPlanes = [new Plane(new Vector3(0, 1, 0), -minZ), new Plane(new Vector3(0, -1, 0), maxZ)];
         }
       });
     }
   }
 
-=======
   /**
    * Gets the current end layer (1-based index)
    * @returns End layer number
    */
->>>>>>> f9048056
   get endLayer(): number {
     return this._endLayer;
   }
@@ -507,7 +490,6 @@
     }
   }
 
-<<<<<<< HEAD
   get ambientLight(): number {
     return this._ambientLight;
   }
@@ -545,12 +527,10 @@
   }
 
   /** @internal */
-=======
   /**
    * Animation loop that continuously renders the scene
    * @internal
    */
->>>>>>> f9048056
   animate(): void {
     this.animationFrameId = requestAnimationFrame(() => this.animate());
     this.controls.update();
@@ -568,11 +548,6 @@
     this.render();
   }
 
-<<<<<<< HEAD
-  private initScene() {
-    this.materials = [];
-
-=======
   /**
    * Initializes the Three.js scene by clearing existing elements and setting up lights
    * @remarks
@@ -580,7 +555,7 @@
    * and lighting if 3D tube rendering is enabled.
    */
   private initScene(): void {
->>>>>>> f9048056
+    this.materials = [];
     while (this.scene.children.length > 0) {
       this.scene.remove(this.scene.children[0]);
     }
@@ -828,15 +803,11 @@
     this.group?.add(line);
   }
 
-<<<<<<< HEAD
-  // TODO: add back clipping planes
-=======
   /**
    * Renders paths as 3D tubes
    * @param paths - Array of paths to render
    * @param color - Color to use for the tubes
    */
->>>>>>> f9048056
   private renderPathsAsTubes(paths: Path[], color: Color): void {
     const colorNumber = Number(color.getHex());
     const geometries: BufferGeometry[] = [];
