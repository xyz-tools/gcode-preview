<<<<<<< HEAD
/* eslint-disable no-unused-vars */ 
import { Thumbnail } from './thumbnail';

=======
>>>>>>> 20414d35
type singleLetter = 'a' | 'b' | 'c' | 'd' | 'e' | 'f' | 'g' | 'h' | 'i' | 'j' | 'k' 
| 'l' | 'm' | 'n' | 'o' | 'p' | 'q' | 'r' | 's' | 't' | 'u' | 'v' | 'w' | 'x' 
| 'y' | 'z' | 'A' | 'B' | 'C' | 'D' | 'E' | 'F' | 'G' | 'H' | 'I' | 'J' | 'K' 
| 'L' | 'M' | 'N' | 'O' | 'P' | 'Q' | 'R' | 'S' | 'T' | 'U' | 'V' | 'W' | 'X' 
| 'Y' | 'Z';
type CommandParams = { [key in singleLetter]?: number };

type MoveCommandParamName = 'x' | 'y' | 'z' | 'e' | 'f';
type MoveCommandParams = {
  [key in MoveCommandParamName]?: number;
};
export class GCodeCommand {
  constructor(public src: string, 
    public gcode: string, 
    public params: CommandParams, 
    public comment?: string) {}
}

export class MoveCommand extends GCodeCommand {
  constructor(
    src: string,
    gcode: string,
    public params: MoveCommandParams,
    comment?: string
  ) {
    super(src, gcode, params, comment);
  }
}
<<<<<<< HEAD

type Metadata = { thumbnails :  Record<string, Thumbnail> };
=======
>>>>>>> 20414d35

export class Layer {
  constructor(
    public layer: number, 
    public commands: GCodeCommand[],
    public lineNumber: number
  ) {}
}

export class Parser {
  lines: string[];
  preamble = new Layer(-1, [], 0);
  layers: Layer[] = [];
  currentLayer: Layer;
  curZ = 0;
  maxZ = 0;
  metadata : Metadata = { thumbnails : {} };

  parseGcode(input: string | string[]) : { layers : Layer[], metadata: Metadata } {
    this.lines = Array.isArray(input)
      ? input
      : input.split('\n');

    const commands = this.lines2commands(this.lines);
    
    this.groupIntoLayers(commands.filter(cmd=>cmd instanceof MoveCommand) as MoveCommand[]);
    this.metadata = this.parseMetadata(commands.filter(cmd=>cmd.comment))
    
    return { layers: this.layers, metadata: this.metadata };
  }

<<<<<<< HEAD
  private lines2commands(lines: string[]) {
    return lines
      .map(l => this.parseCommand(l));
  }

=======
>>>>>>> 20414d35
  private parseCommand(line: string, keepComments = true): GCodeCommand | null {
    const input = line.trim();
    const splitted = input.split(';');
    const cmd = splitted[0];
    const comment = (keepComments && splitted[1]) || null;

    const parts = cmd.split(/ +/g);
    const gcode = parts[0].toLowerCase();
    let params;
<<<<<<< HEAD

=======
>>>>>>> 20414d35
    switch (gcode) {
      case 'g0':
      case 'g1':
        params = this.parseMove(parts.slice(1));
        return new MoveCommand(line, gcode, params, comment);
      default:
        params = this.parseParams (parts.slice(1));
        // console.warn(`non-move code: ${gcode} ${params}`);
        return new GCodeCommand(line, gcode, params, comment);
    }
  }


  // G0 & G1
  private parseMove(params: string[]): MoveCommandParams {
    return params.reduce((acc: MoveCommandParams, cur: string) => {
      const key = cur.charAt(0).toLowerCase();
      if (key == 'x' || key == 'y' || key == 'z' || key == 'e' || key == 'f')
        acc[key] = parseFloat(cur.slice(1));
      return acc;
    }, {});
  }

<<<<<<< HEAD

=======
>>>>>>> 20414d35
  private  isAlpha(char : string | singleLetter) : char is singleLetter {
    const code = char.charCodeAt(0);
    return (code >= 97 && code <= 122) || (code >= 65 && code <= 90);
  }

  private parseParams(params: string[]): CommandParams {
    return params.reduce((acc: CommandParams, cur: string) => {
      const key = cur.charAt(0).toLowerCase();
      if (this.isAlpha(key))
        acc[key] = parseFloat(cur.slice(1));
      return acc;
    }, {});
  }

  private groupIntoLayers(commands: GCodeCommand[]): Layer[] {
    for (let lineNumber = 0; lineNumber < commands.length; lineNumber++) {
      const cmd = commands[lineNumber];

      if (! (cmd instanceof MoveCommand)) {
        if (this.currentLayer) 
          this.currentLayer.commands.push(cmd);
        else  
          this.preamble.commands.push(cmd);
        continue;
      }
      const params = cmd.params;
      if (params.z) {
        // abs mode
        this.curZ = params.z;
      }

      if (
        params.e > 0 &&
        (params.x != undefined || params.y != undefined) &&
        this.curZ > this.maxZ
      ) {
        this.maxZ = this.curZ;
        this.currentLayer = new Layer(this.layers.length, [cmd], lineNumber);
        this.layers.push(this.currentLayer);
        continue;
      }
        
      if (this.currentLayer) 
        this.currentLayer.commands.push(cmd);
      else  
        this.preamble.commands.push(cmd);
    }

    return this.layers;
  }

  parseMetadata(metadata: GCodeCommand[]) : Metadata {
    const thumbnails : Record<string,Thumbnail> = {};
    
    let thumb : Thumbnail = null;

<<<<<<< HEAD
    for(const cmd of metadata) {
      const comment = cmd.comment;
      const idxThumbBegin = comment.indexOf('thumbnail begin');
      const idxThumbEnd = comment.indexOf('thumbnail end');
      
      if (idxThumbBegin > -1) {
        thumb = Thumbnail.parse(comment.slice(idxThumbBegin + 15).trim());
      }
      else if (thumb) {
        if (idxThumbEnd == -1) {
          thumb.chars += comment.trim();
        }
        else  {
          if (thumb.isValid) {
            thumbnails[thumb.size] = thumb;
            console.debug('thumb found' , thumb.size);
            console.debug('declared length', thumb.charLength, 'actual length', thumb.chars.length);
          }
          else {
            console.warn('thumb found but seems to be invalid');
          }
          thumb = null;
        }
      }
    }

    return { thumbnails };
=======
    this.lines = lines;

    const commands = lines.map(l => this.parseCommand(l));
    this.groupIntoLayers(commands);
    return { layers: this.layers };
>>>>>>> 20414d35
  }
}<|MERGE_RESOLUTION|>--- conflicted
+++ resolved
@@ -1,9 +1,6 @@
-<<<<<<< HEAD
 /* eslint-disable no-unused-vars */ 
 import { Thumbnail } from './thumbnail';
 
-=======
->>>>>>> 20414d35
 type singleLetter = 'a' | 'b' | 'c' | 'd' | 'e' | 'f' | 'g' | 'h' | 'i' | 'j' | 'k' 
 | 'l' | 'm' | 'n' | 'o' | 'p' | 'q' | 'r' | 's' | 't' | 'u' | 'v' | 'w' | 'x' 
 | 'y' | 'z' | 'A' | 'B' | 'C' | 'D' | 'E' | 'F' | 'G' | 'H' | 'I' | 'J' | 'K' 
@@ -32,11 +29,8 @@
     super(src, gcode, params, comment);
   }
 }
-<<<<<<< HEAD
 
 type Metadata = { thumbnails :  Record<string, Thumbnail> };
-=======
->>>>>>> 20414d35
 
 export class Layer {
   constructor(
@@ -68,14 +62,11 @@
     return { layers: this.layers, metadata: this.metadata };
   }
 
-<<<<<<< HEAD
   private lines2commands(lines: string[]) {
     return lines
       .map(l => this.parseCommand(l));
   }
 
-=======
->>>>>>> 20414d35
   private parseCommand(line: string, keepComments = true): GCodeCommand | null {
     const input = line.trim();
     const splitted = input.split(';');
@@ -85,10 +76,6 @@
     const parts = cmd.split(/ +/g);
     const gcode = parts[0].toLowerCase();
     let params;
-<<<<<<< HEAD
-
-=======
->>>>>>> 20414d35
     switch (gcode) {
       case 'g0':
       case 'g1':
@@ -112,10 +99,6 @@
     }, {});
   }
 
-<<<<<<< HEAD
-
-=======
->>>>>>> 20414d35
   private  isAlpha(char : string | singleLetter) : char is singleLetter {
     const code = char.charCodeAt(0);
     return (code >= 97 && code <= 122) || (code >= 65 && code <= 90);
@@ -172,7 +155,6 @@
     
     let thumb : Thumbnail = null;
 
-<<<<<<< HEAD
     for(const cmd of metadata) {
       const comment = cmd.comment;
       const idxThumbBegin = comment.indexOf('thumbnail begin');
@@ -200,12 +182,5 @@
     }
 
     return { thumbnails };
-=======
-    this.lines = lines;
-
-    const commands = lines.map(l => this.parseCommand(l));
-    this.groupIntoLayers(commands);
-    return { layers: this.layers };
->>>>>>> 20414d35
   }
 }